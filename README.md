--- conflicted
+++ resolved
@@ -37,13 +37,8 @@
 * Never directly reference another class/module from within a class.
   *Such references should be passed in*.
 
-<<<<<<< HEAD
-*Be thoughtful when applying these rules. 
+*Be thoughtful when applying these rules.
 If you find yourself fighting the framework, it's time to be a little more pragmatic.*
-=======
-*Be thoughtful when applying these rules.
-If you find yourself fighting the framework, its time to be a little more pragmatic.*
->>>>>>> fb96a46b
 
 ## Models
 
